--- conflicted
+++ resolved
@@ -33,12 +33,8 @@
 
 	stringType = reflect.TypeOf("")
 
-<<<<<<< HEAD
-	timeType = reflect.TypeOf(time.Time{})
-=======
 	timeType  = reflect.TypeOf(time.Time{})
 	bytesType = reflect.TypeOf([]byte{})
->>>>>>> 9bc30588
 )
 
 func compare(obj1, obj2 interface{}, kind reflect.Kind) (CompareType, bool) {
@@ -329,8 +325,6 @@
 
 			return compare(timeObj1.UnixNano(), timeObj2.UnixNano(), reflect.Int64)
 		}
-<<<<<<< HEAD
-=======
 	case reflect.Slice:
 		{
 			// We only care about the []byte type.
@@ -351,7 +345,6 @@
 
 			return CompareType(bytes.Compare(bytesObj1, bytesObj2)), true
 		}
->>>>>>> 9bc30588
 	}
 
 	return compareEqual, false
